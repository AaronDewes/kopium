//! Deals entirely with schema analysis for the purpose of creating output structs + members
use crate::{OutputMember, OutputStruct};
use anyhow::{bail, Result};
use k8s_openapi::apiextensions_apiserver::pkg::apis::apiextensions::v1::{
    JSONSchemaProps, JSONSchemaPropsOrArray, JSONSchemaPropsOrBool, JSON,
};
use std::collections::{BTreeMap, HashMap};

const IGNORED_KEYS: [&str; 3] = ["metadata", "apiVersion", "kind"];

/// Scan a schema for structs and members, and recurse to find all structs
///
/// schema: root schema / sub schema
/// current: current key name (or empty string for first call) - must capitalize first letter
/// stack: stacked concat of kind + current_{n-1} + ... + current (used to create dedup names/types)
/// level: recursion level (start at 0)
/// results: multable list of generated structs (not deduplicated)
pub fn analyze(
    schema: JSONSchemaProps,
    current: &str,
    stack: &str,
    level: u8,
    results: &mut Vec<OutputStruct>,
) -> Result<()> {
    let props = schema.properties.clone().unwrap_or_default();
    let mut array_recurse_level: HashMap<String, u8> = Default::default();
    // first generate the object if it is one
    let current_type = schema.type_.clone().unwrap_or_default();
    if current_type == "object" {
        // we can have additionalProperties XOR properties
        // https://kubernetes.io/docs/tasks/extend-kubernetes/custom-resources/custom-resource-definitions/#validation
        if let Some(JSONSchemaPropsOrBool::Schema(s)) = schema.additional_properties.as_ref() {
            let dict_type = s.type_.clone().unwrap_or_default();
            // object with additionalProperties == map
            if let Some(extra_props) = &s.properties {
                // map values is an object with properties
                debug!("Generating map struct for {} (under {})", current, stack);
                let new_result =
                    analyze_object_properties(&extra_props, stack, &mut array_recurse_level, level, &schema)?;
                results.extend(new_result);
            } else if !dict_type.is_empty() {
                warn!("not generating type {} - using {} map", current, dict_type);
                return Ok(()); // no members here - it'll be inlined
            }
        } else {
            // else, regular properties only
            debug!("Generating struct for {} (under {})", current, stack);
            // initial analysis of properties (we do not recurse here, we need to find members first)
            if props.is_empty() && schema.x_kubernetes_preserve_unknown_fields.unwrap_or(false) {
                warn!("not generating type {} - using BTreeMap", current);
                return Ok(());
            }
            let new_result =
                analyze_object_properties(&props, stack, &mut array_recurse_level, level, &schema)?;
            results.extend(new_result);
        }
    }

    // Start recursion for properties
    for (key, value) in props {
        if level == 0 && IGNORED_KEYS.contains(&(key.as_ref())) {
            debug!("not recursing into ignored {}", key); // handled elsewhere
            continue;
        }
        let next_key = uppercase_first_letter(&key);
        let next_stack = format!("{}{}", stack, next_key);
        let value_type = value.type_.clone().unwrap_or_default();
        match value_type.as_ref() {
            "object" => {
                // objects, maps
                let mut handled_inner = false;
                if let Some(JSONSchemaPropsOrBool::Schema(s)) = &value.additional_properties {
                    let dict_type = s.type_.clone().unwrap_or_default();
                    if dict_type == "array" {
                        // unpack the inner object from the array wrap
                        if let Some(JSONSchemaPropsOrArray::Schema(items)) = &s.as_ref().items {
                            analyze(*items.clone(), &next_key, &next_stack, level + 1, results)?;
                            handled_inner = true;
                        }
                    }
                    // TODO: not sure if these nested recurses are necessary - cluster test case does not have enough data
                    //if let Some(extra_props) = &s.properties {
                    //    for (_key, value) in extra_props {
                    //        debug!("nested recurse into {} {} - key: {}", next_key, next_stack, _key);
                    //        analyze(value.clone(), &next_key, &next_stack, level +1, results)?;
                    //    }
                    //}
                }
                if !handled_inner {
                    // normal object recurse
                    analyze(value, &next_key, &next_stack, level + 1, results)?;
                }
            }
            "array" => {
                if let Some(recurse) = array_recurse_level.get(&key).cloned() {
                    let mut inner = value.clone();
                    for _i in 0..recurse {
                        debug!("recursing into props for {}", key);
                        if let Some(sub) = inner.items {
                            match sub {
                                JSONSchemaPropsOrArray::Schema(s) => {
                                    //info!("got inner: {}", serde_json::to_string_pretty(&s)?);
                                    inner = *s.clone();
                                }
                                _ => bail!("only handling single type in arrays"),
                            }
                        } else {
                            bail!("could not recurse into vec");
                        }
                    }
                    analyze(inner, &next_key, &next_stack, level + 1, results)?;
                }
            }
            "" => {
                if value.x_kubernetes_int_or_string.is_some() {
                    debug!("not recursing into IntOrString {}", key)
                } else {
                    debug!("not recursing into unknown empty type {}", key)
                }
            }
            x => {
                if let Some(en) = value.enum_ {
                    // plain enums do not need to recurse, can collect it here
                    let new_result = analyze_enum_properties(&en, &next_stack, level, &schema)?;
                    results.push(new_result);
                } else {
                    debug!("not recursing into {} ('{}' is not a container)", key, x)
                }
            }
        }
    }
    Ok(())
}

// helper to figure out what output enums and embedded members are contained in the current object schema
fn analyze_enum_properties(
    items: &Vec<JSON>,
    stack: &str,
    level: u8,
    schema: &JSONSchemaProps,
) -> Result<OutputStruct, anyhow::Error> {
    let mut members = vec![];
    debug!("analyzing enum {}", serde_json::to_string(&schema).unwrap());
    for en in items {
        //debug!("got enum {:?}", en);
        // TODO: do we need to verify enum elements? only in oneOf only right?
        let (name, rust_type) = match &en.0 {
            serde_json::Value::String(name) => (name, "".to_string()),
            _ => bail!("not handling non-string enum"),
        };
        // Create member and wrap types correctly
        let member_doc = None;
        debug!("with enum member {} of type {}", name, rust_type);
        members.push(OutputMember {
            type_: rust_type,
            name: name.to_string(),
            field_annot: None,
            docs: member_doc,
        })
    }
    Ok(OutputStruct {
        name: stack.to_string(),
        members,
        level,
        docs: schema.description.clone(),
        is_enum: true,
    })
}


// helper to figure out what output structs (returned) and embedded members are contained in the current object schema
fn analyze_object_properties(
    props: &BTreeMap<String, JSONSchemaProps>,
    stack: &str,
    array_recurse_level: &mut HashMap<String, u8>,
    level: u8,
    schema: &JSONSchemaProps,
) -> Result<Vec<OutputStruct>, anyhow::Error> {
    let mut results = vec![];
    let mut members = vec![];
    //debug!("analyzing object {}", serde_json::to_string(&schema).unwrap());
    debug!("analyze object props in {}", stack);
    let reqs = schema.required.clone().unwrap_or_default();
    for (key, value) in props {
        debug!("analyze key {}", key);
        let value_type = value.type_.clone().unwrap_or_default();
        let rust_type = match value_type.as_ref() {
            "object" => {
                let mut dict_key = None;
                if let Some(additional) = &value.additional_properties {
                    debug!("got additional: {}", serde_json::to_string(&additional)?);
                    if let JSONSchemaPropsOrBool::Schema(s) = additional {
                        // This case is for maps. It is generally String -> Something, depending on the type key:
                        let dict_type = s.type_.clone().unwrap_or_default();
                        dict_key = match dict_type.as_ref() {
                            "string" => Some("String".into()),
                            // We are not 100% sure the array and object subcases here are correct but they pass tests atm.
                            // authoratative, but more detailed sources than crd validation docs below are welcome
                            // https://kubernetes.io/docs/tasks/extend-kubernetes/custom-resources/custom-resource-definitions/#validation
                            "array" => {
                                let mut simple_inner = None;
                                if let Some(inner) = &s.items {
                                    if let JSONSchemaPropsOrArray::Schema(ix) = inner {
                                        simple_inner = ix.type_.clone();
                                        debug!("additional simple inner  type: {:?}", simple_inner);
                                    }
                                }
                                // Simple case: additionalProperties contain: {items: {type: K}}
                                // Then it's a simple map (service_monitor_params) - but key is useless
                                match simple_inner.as_deref() {
                                    Some("string") => Some("String".into()),
                                    Some("integer") => Some(extract_integer_type(s)?),
                                    Some("date") => Some(extract_date_type(value)?),
                                    Some("") => {
                                        if s.x_kubernetes_int_or_string.is_some() {
                                            Some("IntOrString".into())
                                        } else {
                                            bail!("unknown inner empty dict type for {}", key)
                                        }
                                    }
                                    // can probably cover the regulars here as well

                                    // Harder case: inline structs under items (agent test with `validationInfo`)
                                    // key becomes the struct
                                    Some("object") => {
                                        Some(format!("{}{}", stack, uppercase_first_letter(key)))
                                    }
                                    None => Some(format!("{}{}", stack, uppercase_first_letter(key))),

                                    // leftovers, array of arrays?... need a better way to recurse probably
                                    Some(x) => bail!("unknown inner empty dict type {} for {}", x, key),
                                }
                            }
                            "object" => {
                                // cluster test with `failureDomains` uses this spec format
                                Some(format!("{}{}", stack, uppercase_first_letter(key)))
                            }
                            "" => {
                                if s.x_kubernetes_int_or_string.is_some() {
                                    Some("IntOrString".into())
                                } else {
                                    bail!("unknown empty dict type for {}", key)
                                }
                            }
                            "integer" => Some(extract_integer_type(s)?),
                            // think the type we get is the value type
                            x => Some(uppercase_first_letter(x)), // best guess
                        };
                    }
                } else if value.properties.is_none()
                    && value.x_kubernetes_preserve_unknown_fields.unwrap_or(false)
                {
                    dict_key = Some("serde_json::Value".into());
                }
                if let Some(dict) = dict_key {
                    format!("BTreeMap<String, {}>", dict)
                } else {
                    format!("{}{}", stack, uppercase_first_letter(key))
                }
            }
            "string" => {
                if let Some(_en) = &value.enum_ {
                    debug!("got enum string: {}", serde_json::to_string(&schema).unwrap());
                    format!("{}{}", stack, uppercase_first_letter(key))
                } else {
                    "String".to_string()
                }
            }
            "boolean" => "bool".to_string(),
            "date" => extract_date_type(value)?,
            "number" => extract_number_type(value)?,
            "integer" => extract_integer_type(value)?,
            "array" => {
                // recurse through repeated arrays until we find a concrete type (keep track of how deep we went)
                let (array_type, recurse_level) = array_recurse_for_type(value, stack, key, 1)?;
                debug!(
                    "got array type {} for {} in level {}",
                    array_type, key, recurse_level
                );
                array_recurse_level.insert(key.clone(), recurse_level);
                array_type
            }
            "" => {
                if value.x_kubernetes_int_or_string.is_some() {
                    "IntOrString".into()
                } else {
                    bail!("unknown empty dict type for {}", key)
                }
            }
            x => bail!("unknown type {}", x),
        };

        // Create member and wrap types correctly
        let member_doc = value.description.clone();
        if reqs.contains(key) {
            debug!("with required member {} of type {}", key, &rust_type);
            members.push(OutputMember {
                type_: rust_type,
                name: key.to_string(),
                serde_annot: vec![],
                docs: member_doc,
            })
        } else {
            // option wrapping needed if not required
            debug!("with optional member {} of type {}", key, rust_type);
            members.push(OutputMember {
                type_: format!("Option<{}>", rust_type),
                name: key.to_string(),
<<<<<<< HEAD
                serde_annot: vec![
                    "default".into(),
                    "skip_serializing_if = \"Option::is_none\"".into(),
                ],
=======
                field_annot: Some(r#"#[serde(default , skip_serializing_if = "Option::is_none")]"#.into()),
>>>>>>> f575ba9a
                docs: member_doc,
            })
            // TODO: must capture `default` key here instead of blindly using serde default
            // this will require us storing default properties for the member in above loop
            // This is complicated because serde default requires a default fn / impl Default
            // probably better to do impl Default to avoid having to make custom fns
        }
    }
    results.push(OutputStruct {
        name: stack.to_string(),
        members,
        level,
        docs: schema.description.clone(),
        is_enum: false,
    });
    Ok(results)
}

// recurse into an array type to find its nested type
// this recursion is intialised and ended within a single step of the outer recursion
fn array_recurse_for_type(
    value: &JSONSchemaProps,
    stack: &str,
    key: &str,
    level: u8,
) -> Result<(String, u8)> {
    if let Some(items) = &value.items {
        match items {
            JSONSchemaPropsOrArray::Schema(s) => {
                let inner_array_type = s.type_.clone().unwrap_or_default();
                return match inner_array_type.as_ref() {
                    "object" => {
                        let structsuffix = uppercase_first_letter(key);
                        Ok((format!("Vec<{}{}>", stack, structsuffix), level))
                    }
                    "string" => Ok(("Vec<String>".into(), level)),
                    "boolean" => Ok(("Vec<bool>".into(), level)),
                    "date" => Ok((format!("Vec<{}>", extract_date_type(value)?), level)),
                    "number" => Ok((format!("Vec<{}>", extract_number_type(value)?), level)),
                    "integer" => Ok((format!("Vec<{}>", extract_integer_type(value)?), level)),
                    "array" => Ok(array_recurse_for_type(s, stack, key, level + 1)?),
                    x => {
                        bail!("unsupported recursive array type {} for {}", x, key)
                    }
                };
            }
            // maybe fallback to serde_json::Value
            _ => bail!("only support single schema in array {}", key),
        }
    } else {
        bail!("missing items in array type")
    }
}

// ----------------------------------------------------------------------------
// helpers

fn extract_date_type(value: &JSONSchemaProps) -> Result<String> {
    Ok(if let Some(f) = &value.format {
        // NB: these need chrono feature on serde
        match f.as_ref() {
            // Not sure if the first actually works properly..
            // might need a Date<Utc> but chrono docs advocated for NaiveDate
            "date" => "NaiveDate".to_string(),
            "date-time" => "DateTime<Utc>".to_string(),
            x => {
                bail!("unknown date {}", x);
            }
        }
    } else {
        "String".to_string()
    })
}

fn extract_number_type(value: &JSONSchemaProps) -> Result<String> {
    // TODO: byte / password here?
    Ok(if let Some(f) = &value.format {
        match f.as_ref() {
            "float" => "f32".to_string(),
            "double" => "f64".to_string(),
            x => {
                bail!("unknown number {}", x);
            }
        }
    } else {
        "f64".to_string()
    })
}

fn extract_integer_type(value: &JSONSchemaProps) -> Result<String> {
    // Think kubernetes go types just do signed ints, but set a minimum to zero..
    // rust will set uint, so emitting that when possbile
    Ok(if let Some(f) = &value.format {
        match f.as_ref() {
            "int8" => "i8".to_string(),
            "int16" => "i16".to_string(),
            "int32" => "i32".to_string(),
            "int64" => "i64".to_string(),
            "int128" => "i128".to_string(),
            "uint8" => "u8".to_string(),
            "uint16" => "u16".to_string(),
            "uint32" => "u32".to_string(),
            "uint64" => "u64".to_string(),
            "uint128" => "u128".to_string(),
            x => {
                bail!("unknown integer {}", x);
            }
        }
    } else {
        "i64".to_string()
    })
}

fn uppercase_first_letter(s: &str) -> String {
    let mut c = s.chars();
    match c.next() {
        None => String::new(),
        Some(f) => f.to_uppercase().collect::<String>() + c.as_str(),
    }
}

// unit tests particular schema patterns
#[cfg(test)]
mod test {
    use crate::analyze;
    use k8s_openapi::apiextensions_apiserver::pkg::apis::apiextensions::v1::JSONSchemaProps;
    use serde_yaml;
    use std::sync::Once;

    static START: Once = Once::new();
    fn init() {
        START.call_once(|| {
            env_logger::init();
        });
    }
    // To debug individual tests:
    // RUST_LOG=debug cargo test --lib -- --nocapture testname

    #[test]
    fn map_of_struct() {
        init();
        // validationsInfo from agent test
        let schema_str = r#"
        description: AgentStatus defines the observed state of Agent
        properties:
          validationsInfo:
            additionalProperties:
              items:
                properties:
                  id:
                    type: string
                  message:
                    type: string
                  status:
                    type: string
                required:
                - id
                - message
                - status
                type: object
              type: array
            description: ValidationsInfo is a JSON-formatted string containing
              the validation results for each validation id grouped by category
              (network, hosts-data, etc.)
            type: object
        type: object
"#;
        let schema: JSONSchemaProps = serde_yaml::from_str(schema_str).unwrap();
        //println!("schema: {}", serde_json::to_string_pretty(&schema).unwrap());

        let mut structs = vec![];
        analyze(schema, "ValidationsInfo", "Agent", 0, &mut structs).unwrap();
        //println!("{:?}", structs);
        let root = &structs[0];
        assert_eq!(root.name, "Agent");
        assert_eq!(root.level, 0);
        // should have a member with a key to the map:
        let map = &root.members[0];
        assert_eq!(map.name, "validationsInfo");
        assert_eq!(map.type_, "Option<BTreeMap<String, AgentValidationsInfo>>");
        // should have a separate struct
        let other = &structs[1];
        assert_eq!(other.name, "AgentValidationsInfo");
        assert_eq!(other.level, 1);
        assert_eq!(other.members[0].name, "id");
        assert_eq!(other.members[0].type_, "String");
        assert_eq!(other.members[1].name, "message");
        assert_eq!(other.members[1].type_, "String");
        assert_eq!(other.members[2].name, "status");
        assert_eq!(other.members[2].type_, "String");
    }

    #[test]
    fn empty_preserve_unknown_fields() {
        init();
        let schema_str = r#"
description: |-
  Identifies servers in the same namespace for which this authorization applies.
required:
  - selector
properties:
  selector:
    description: A label query over servers on which this authorization
      applies.
    required:
      - matchLabels
    properties:
      matchLabels:
        type: object
        x-kubernetes-preserve-unknown-fields: true
    type: object
type: object
"#;
        let schema: JSONSchemaProps = serde_yaml::from_str(schema_str).unwrap();
        //println!("schema: {}", serde_json::to_string_pretty(&schema).unwrap());
        let mut structs = vec![];
        analyze(schema, "Selector", "Server", 0, &mut structs).unwrap();
        //println!("{:#?}", structs);

        let root = &structs[0];
        assert_eq!(root.name, "Server");
        assert_eq!(root.level, 0);
        let root_member = &root.members[0];
        assert_eq!(root_member.name, "selector");
        assert_eq!(root_member.type_, "ServerSelector");
        let server_selector = &structs[1];
        assert_eq!(server_selector.name, "ServerSelector");
        assert_eq!(server_selector.level, 1);
        let match_labels = &server_selector.members[0];
        assert_eq!(match_labels.name, "matchLabels");
        assert_eq!(match_labels.type_, "BTreeMap<String, serde_json::Value>");
    }

    #[test]
    fn int_or_string() {
        init();
        let schema_str = r#"
            properties:
              port:
                description: A port name or number. Must exist in a pod spec.
                x-kubernetes-int-or-string: true
            required:
            - port
            type: object
"#;
        let schema: JSONSchemaProps = serde_yaml::from_str(schema_str).unwrap();

        let mut structs = vec![];
        analyze(schema, "ServerSpec", "Server", 0, &mut structs).unwrap();
        let root = &structs[0];
        assert_eq!(root.name, "Server");
        assert_eq!(root.level, 0);
        // should have an IntOrString member:
        let member = &root.members[0];
        assert_eq!(member.name, "port");
        assert_eq!(member.type_, "IntOrString");
        assert!(root.uses_int_or_string());
    }

    #[test]
    fn enum_string() {
        init();
        let schema_str = r#"
      properties:
        operator:
          enum:
          - In
          - NotIn
          - Exists
          - DoesNotExist
          type: string
      required:
      - operator
      type: object
"#;

        let schema: JSONSchemaProps = serde_yaml::from_str(schema_str).unwrap();
        let mut structs = vec![];
        analyze(schema, "", "MatchExpressions", 0, &mut structs).unwrap();
        println!("got {:?}", structs);
        let root = &structs[0];
        assert_eq!(root.name, "MatchExpressions");
        assert_eq!(root.level, 0);
        assert_eq!(&root.members[0].name, "operator");
        assert_eq!(&root.members[0].type_, "MatchExpressionsOperator");

        // operator member
        let op = &structs[1];
        assert!(op.is_enum);
        assert_eq!(op.name, "MatchExpressionsOperator");

        // should have enum members:
        assert_eq!(&op.members[0].name, "In");
        assert_eq!(&op.members[0].type_, "");
        assert_eq!(&op.members[1].name, "NotIn");
        assert_eq!(&op.members[1].type_, "");
        assert_eq!(&op.members[2].name, "Exists");
        assert_eq!(&op.members[2].type_, "");
        assert_eq!(&op.members[3].name, "DoesNotExist");
        assert_eq!(&op.members[3].type_, "");
    }

    #[test]
    fn enum_string_within_container() {
        init();
        let schema_str = r#"
      description: Endpoint
      properties:
        relabelings:
          items:
            properties:
              action:
                default: replace
                enum:
                - replace
                - keep
                - drop
                - hashmod
                - labelmap
                - labeldrop
                - labelkeep
                type: string
              modulus:
                format: int64
                type: integer
            type: object
          type: array
      type: object
        "#;

        let schema: JSONSchemaProps = serde_yaml::from_str(schema_str).unwrap();
        let mut structs = vec![];
        analyze(schema, "", "Endpoint", 0, &mut structs).unwrap();
        println!("got {:?}", structs);
        let root = &structs[0];
        assert_eq!(root.name, "Endpoint");
        assert_eq!(root.level, 0);
        assert_eq!(root.is_enum, false);
        assert_eq!(&root.members[0].name, "relabelings");
        assert_eq!(&root.members[0].type_, "Option<Vec<EndpointRelabelings>>");

        let rel = &structs[1];
        assert_eq!(rel.name, "EndpointRelabelings");
        assert_eq!(rel.is_enum, false);
        assert_eq!(&rel.members[0].name, "action");
        assert_eq!(&rel.members[0].type_, "Option<EndpointRelabelingsAction>");
        // TODO: verify rel.members[0].field_annot uses correct default

        // action enum member
        let act = &structs[2];
        assert_eq!(act.name, "EndpointRelabelingsAction");
        assert_eq!(act.is_enum, true);

        // should have enum members:
        assert_eq!(&act.members[0].name, "replace");
        assert_eq!(&act.members[0].type_, "");
        assert_eq!(&act.members[1].name, "keep");
        assert_eq!(&act.members[1].type_, "");
        assert_eq!(&act.members[2].name, "drop");
        assert_eq!(&act.members[2].type_, "");
        assert_eq!(&act.members[3].name, "hashmod");
        assert_eq!(&act.members[3].type_, "");
    }

    #[test]
    #[ignore] // oneof support not done
    fn enum_oneof() {
        init();
        let schema_str = r#"
    description: "Auto-generated derived type for ServerSpec via `CustomResource`"
    properties:
      spec:
        properties:
          podSelector:
            oneOf:
              - required:
                  - matchExpressions
              - required:
                  - matchLabels
            properties:
              matchExpressions:
                items:
                  properties:
                    key:
                      type: string
                    operator:
                      enum:
                        - In
                        - NotIn
                        - Exists
                        - DoesNotExists
                      type: string
                    values:
                      items:
                        type: string
                      nullable: true
                      type: array
                  required:
                    - key
                    - operator
                  type: object
                type: array
              matchLabels:
                additionalProperties:
                  type: string
                type: object
            type: object
        required:
          - podSelector
        type: object
    required:
      - spec
    title: Server
    type: object"#;

        let schema: JSONSchemaProps = serde_yaml::from_str(schema_str).unwrap();
        let mut structs = vec![];
        analyze(schema, "", "ServerSpec", 0, &mut structs).unwrap();
        println!("got {:?}", structs);
        let root = &structs[0];
        assert_eq!(root.name, "ServerSpec");
        assert_eq!(root.level, 0);

        // should have a required selector
        let member = &root.members[0];
        assert_eq!(member.name, "pod_selector");
        assert_eq!(member.type_, "ServerPodSelector");

        // and this should be an enum
        let ps = &structs[1]; // TODO: encode as struct?
        assert_eq!(ps.name, "ServerPodSelector");
        assert_eq!(ps.level, 1);

        // should have enum members: TODO: encode inner type as type_?
        assert_eq!(&ps.members[0].name, "MatchExpressions");
        assert_eq!(&ps.members[0].type_, "Vec<ServerPodSelectorMatchExpressions");
        assert_eq!(&ps.members[1].name, "MatchLabels");
        assert_eq!(&ps.members[1].type_, "BTreeMap<String, String>");

        // should have the inner struct match expressions
        let me = &structs[2];
        assert_eq!(me.name, "ServerPodSelectorMatchExpressions");
        assert_eq!(me.level, 2);

        // which should have 3 members
        assert_eq!(&me.members[0].name, "key");
        assert_eq!(&me.members[0].type_, "String");
        assert_eq!(&me.members[1].name, "operator");
        assert_eq!(&me.members[1].type_, "ServerPodSelectorMatchExpressionsOperator");
        assert_eq!(&me.members[2].name, "values");
        assert_eq!(&me.members[2].type_, " Option<Vec<String>>");

        // last struct being the innermost enum operator:
        let op = &structs[3];
        assert_eq!(op.name, "ServerPodSelectorMatchExpressionsOperator");
        assert_eq!(op.level, 3);

        // with enum members:
        assert_eq!(&op.members[0].name, "In");
        assert_eq!(&op.members[1].name, "In");
        assert_eq!(&op.members[2].name, "In");
        assert_eq!(&op.members[3].name, "In");
    }


    #[test]
    fn service_monitor_params() {
        init();
        let schema_str = r#"
        properties:
          endpoints:
            items:
              description: Endpoint defines a scrapeable endpoint serving Prometheus
                metrics.
              properties:
                params:
                  additionalProperties:
                    items:
                      type: string
                    type: array
                  description: Optional HTTP URL parameters
                  type: object
              type: object
            type: array
        required:
        - endpoints
        type: object
"#;
        let schema: JSONSchemaProps = serde_yaml::from_str(schema_str).unwrap();
        let mut structs = vec![];
        analyze(schema, "Endpoints", "ServiceMonitor", 0, &mut structs).unwrap();
        println!("got {:?}", structs);
        let root = &structs[0];
        assert_eq!(root.name, "ServiceMonitor");
        assert_eq!(root.level, 0);

        // should have a required endpoints member
        let member = &root.members[0];
        assert_eq!(member.name, "endpoints");
        assert_eq!(member.type_, "Vec<ServiceMonitorEndpoints>");

        // Should have a endpoints struct:
        let eps = &structs[1];
        assert_eq!(eps.name, "ServiceMonitorEndpoints");
        assert_eq!(eps.level, 1);
        // should have an params member:
        let member = &eps.members[0];
        assert_eq!(member.name, "params");
        assert_eq!(member.type_, "Option<BTreeMap<String, String>>");
    }


    #[test]
    fn integer_handling_in_maps() {
        init();
        // via https://istio.io/latest/docs/reference/config/networking/destination-rule/
        // distribute:
        // - from: us-west/zone1/*
        //   to:
        //     "us-west/zone1/*": 80
        //     "us-west/zone2/*": 20
        // - from: us-west/zone2/*
        //   to:
        //     "us-west/zone1/*": 20
        //     "us-west/zone2/*": 80

        // i.e. distribute is an array of {from: String, to: BTreeMap<String, Integer>}
        // with the correct integer type

        // the schema is found in destinationrule-crd.yaml with this excerpt:
        let schema_str = r#"
        properties:
          distribute:
            description: 'Optional: only one of distribute, failover
              or failoverPriority can be set.'
            items:
              properties:
                from:
                  description: Originating locality, '/' separated
                  type: string
                to:
                  additionalProperties:
                    type: integer
                    format: int32
                  description: Map of upstream localities to traffic
                    distribution weights.
                  type: object
              type: object
            type: array
        type: object
"#;
        let schema: JSONSchemaProps = serde_yaml::from_str(schema_str).unwrap();

        //println!("schema: {}", serde_json::to_string_pretty(&schema).unwrap());
        let mut structs = vec![];
        analyze(schema, "LocalityLbSetting", "DestinationRule", 1, &mut structs).unwrap();
        //println!("{:#?}", structs);

        // this should produce the root struct struct
        let root = &structs[0];
        assert_eq!(root.name, "DestinationRule");
        assert_eq!(root.level, 1);
        // which contains the distribute member:
        let distmember = &root.members[0];
        assert_eq!(distmember.name, "distribute");
        assert_eq!(distmember.type_, "Option<Vec<DestinationRuleDistribute>>");
        // which references the map type with {from,to} so find that struct:
        let ruledist = &structs[1];
        assert_eq!(ruledist.name, "DestinationRuleDistribute");
        // and has from and to members
        let from = &ruledist.members[0];
        let to = &ruledist.members[1];
        assert_eq!(from.name, "from");
        assert_eq!(to.name, "to");
        assert_eq!(from.type_, "Option<String>");
        assert_eq!(to.type_, "Option<BTreeMap<String, i32>>");
    }
}<|MERGE_RESOLUTION|>--- conflicted
+++ resolved
@@ -306,14 +306,10 @@
             members.push(OutputMember {
                 type_: format!("Option<{}>", rust_type),
                 name: key.to_string(),
-<<<<<<< HEAD
                 serde_annot: vec![
                     "default".into(),
                     "skip_serializing_if = \"Option::is_none\"".into(),
                 ],
-=======
-                field_annot: Some(r#"#[serde(default , skip_serializing_if = "Option::is_none")]"#.into()),
->>>>>>> f575ba9a
                 docs: member_doc,
             })
             // TODO: must capture `default` key here instead of blindly using serde default
